from pathlib import Path
from typing import Annotated, Literal

from pydantic import BaseModel, Field, model_validator

from prime_rl.trainer.config import (
    AdamWConfig,
    CheckpointConfig,
    ConstantSchedulerConfig,
    ModelConfig,
    OptimizerConfigType,
    SchedulerConfigType,
    WeightCheckpointConfig,
)
from prime_rl.utils.config import LogConfig, WandbMonitorConfig
from prime_rl.utils.pydantic_config import BaseConfig, BaseSettings


class LossConfig(BaseModel):
    """Base config for loss."""

    norm_type: Annotated[
        Literal["token", "sequence"],
        Field(
            description="Normalization type for loss scaling. 'token' normalizes by the total number of unmasked tokens in the batch, 'sequence' normalizes by the total tokens within a sequence."
        ),
    ] = "token"

    type: Annotated[Literal["gspo", "grpo"], Field(description="Type of loss to use.")] = "grpo"

    clip_ratio: Annotated[float, Field(ge=0)] = 8.0


class FakeDataLoaderConfig(BaseConfig):
    """Configures a fake data loader sampling random micro batches for debugging."""

    micro_batch_size: Annotated[int, Field(ge=1)] = 8
    batch_size: Annotated[int, Field(ge=1)] = 8
    seq_len: Annotated[int, Field(ge=1)] = 128

    @model_validator(mode="after")
    def validate_batch_size(self):
        if self.batch_size % self.micro_batch_size != 0:
            raise ValueError("Batch size must be divisible by micro batch size")
        if self.batch_size < self.micro_batch_size:
            raise ValueError("Batch size must be greater than or equal to micro batch size")
        return self


class DataLoaderConfig(BaseConfig):
    """Configures the data loader used for training."""

    fake: Annotated[FakeDataLoaderConfig | None, Field(description="Whether to use a fake data loader.")] = None


class HuggingFaceConfig(BaseModel):
    """Configures the HuggingFace Hub submission."""

    repo_id: Annotated[
        str,
        Field(
            description="The name of the repository to create on the HuggingFace Hub.",
        ),
    ]
    organization: Annotated[
        str | None,
        Field(
            description="The organization to create the repository under. If None, it will be created under the user's namespace.",
        ),
    ] = None
    private: Annotated[
        bool,
        Field(
            description="Whether to create a private repository.",
        ),
    ] = False
    optimizer_save_mode: Annotated[
        str | None,
        Field(
            description="How to save optimizer state. Options: 'full' (use FSDP full state dict), 'staged' (gather in chunks), None (don't save).",
        ),
    ] = None


class RLTrainerConfig(BaseSettings):
    """Configures the RL trainer"""

    # The model configuration
    model: ModelConfig = ModelConfig()

    # The data configuration
    data: DataLoaderConfig = DataLoaderConfig()

    # The loss configuration
    loss: LossConfig = LossConfig()

    # The optimizer configuration
    optim: Annotated[OptimizerConfigType, Field(discriminator="type")] = AdamWConfig()

    # The learning rate scheduler configuration
    scheduler: Annotated[SchedulerConfigType, Field(discriminator="type")] = ConstantSchedulerConfig()

    # The checkpoint configuration
    ckpt: CheckpointConfig | None = None

    # The weight checkpoint configuration
    weights: WeightCheckpointConfig = WeightCheckpointConfig()

    # The logging configuration
    log: LogConfig = LogConfig()

    # The wandb configuration
    wandb: WandbMonitorConfig | None = None

    output_dir: Annotated[
        Path,
        Field(
            description="Directory to write outputs to. Will be populated with checkpoints, weights, rollouts and logs as subdirectories. Should be set to a persistent directory with enough disk space. This value should be distinct across experiments running on a single node. See the README for more details."
        ),
    ] = Path("outputs")

    max_steps: Annotated[
        int | None,
        Field(
            description="Maximum number of steps to run training for. If None, will run indefinitely.",
        ),
    ] = None

    async_level: Annotated[
        int,
        Field(
            ge=0,
            description="Maximum number of steps that inference can be ahead of training. Determines how 'off-policy' the inference engines can be. Higher values yield better throughput through async execution, but may yield lower powerofrmance. If 0, will be fully synchronous.",
        ),
    ] = 2

    memory_profiler_path: Annotated[Path | None, Field(description="Path to write memory profile to.")] = None

    recompute_logprobs: Annotated[
        bool,
        Field(
            description="Whether to recompute the logprobs. If True, will always recompute logprobs and overwrite those found in the training batch.",
        ),
    ] = False

    bench: Annotated[
        bool,
        Field(
            description="Whether to run in benchmark mode. It will automatically set the maximum number of steps to run to 5 and use fake data.",
        ),
    ] = False

<<<<<<< HEAD
    hf: Annotated[
        HuggingFaceConfig | None,
        Field(
            description="Configures the HuggingFace Hub submission. If None, will not submit to the Hub.",
        ),
    ] = None
=======
    trace_path: Annotated[Path | None, Field(description="Path to write pytorch profiler trace to.")] = None
>>>>>>> 454e2cba

    @model_validator(mode="after")
    def auto_setup_bench(self):
        if self.bench:
            self.max_steps = 4  # 1 Warmup + 3 Benchmark
            if not self.data.fake:
                self.data.fake = FakeDataLoaderConfig()
            if self.wandb:  # Do not log extras
                self.wandb.log_extras = None
            if self.ckpt:  # Do not checkpoint
                self.ckpt = None
        return self

    @model_validator(mode="after")
    def validate_scheduler(self):
        # Constant scheduler does not require any validation/ setup
        if self.scheduler.type == "constant":
            return self

        # Must specify max_steps when using a scheduler other than `constant`
        if self.max_steps is None:
            raise ValueError("Must specify max_steps when using a scheduler other than `constant`")

        # If decay_steps is not specified, use remaining steps after warmup
        if self.scheduler.decay_steps is None:
            if not (self.scheduler.warmup_steps <= self.max_steps):
                raise ValueError("config.scheduler.warmup_steps must be less than or equal to config.max_steps")

            self.scheduler.decay_steps = self.max_steps - self.scheduler.warmup_steps
            assert self.scheduler.decay_steps >= 0, "config.scheduler.decay_steps must be positive"

        # If decay_steps is specified, validate it
        else:
            if not (self.scheduler.warmup_steps + self.scheduler.decay_steps <= self.max_steps):
                raise ValueError(
                    "config.scheduler.warmup_steps + config.scheduler.decay_steps must be less than or equal to config.max_steps"
                )

        return self

    @model_validator(mode="after")
    def disable_logging_wandb_samples(self):
        if self.wandb and self.wandb.log_extras:
            self.wandb.log_extras.samples = False
        return self

    @model_validator(mode="after")
    def dont_do_massive_traces(self):
        if self.trace_path:
            if self.max_steps is None:
                raise ValueError("Must specify max_steps when tracing")
            if self.max_steps >= 10:
                raise ValueError(
                    "Tracing more than 10 steps is not recommended as your trace will be massive. Remove this line if you really want to trace more steps."
                )
        return self<|MERGE_RESOLUTION|>--- conflicted
+++ resolved
@@ -150,16 +150,13 @@
         ),
     ] = False
 
-<<<<<<< HEAD
     hf: Annotated[
         HuggingFaceConfig | None,
         Field(
             description="Configures the HuggingFace Hub submission. If None, will not submit to the Hub.",
         ),
     ] = None
-=======
     trace_path: Annotated[Path | None, Field(description="Path to write pytorch profiler trace to.")] = None
->>>>>>> 454e2cba
 
     @model_validator(mode="after")
     def auto_setup_bench(self):
