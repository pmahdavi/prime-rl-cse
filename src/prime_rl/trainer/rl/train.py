import time
from copy import deepcopy

# Import environment before any other imports
# ruff: noqa: I001

import torch
from loguru import logger
from prime_rl.trainer.ckpt import Progress, setup_ckpt_manager
from prime_rl.trainer.optim import setup_optimizer
from prime_rl.trainer.weights import setup_weight_ckpt_manager
from prime_rl.trainer.rl.config import RLTrainerConfig
from prime_rl.trainer.rl.data import DataLoader, FakeDataLoader
from prime_rl.trainer.logger import setup_logger
from prime_rl.trainer.rl.loss import (
    shift_logits,
    selective_log_softmax,
    compute_entropy,
    compute_loss,
)
from prime_rl.trainer.scheduler import setup_scheduler
from prime_rl.trainer.model import (
    forward,
    setup_tokenizer,
    reshard_module,
    setup_model,
    is_tt_moe_model,
    get_load_balance_stats,
)
from prime_rl.trainer.parallel_dims import get_parallel_dims
from prime_rl.trainer.perf import get_perf_counter
from prime_rl.trainer.utils import (
    MemoryProfiler,
    OffloadedTensor,
    Tensors,
    copy_model_to_cpu,
    setup_torch_distributed,
    offload_model_to_cpu,
    wake_up_model_from_cpu,
    print_benchmark,
    get_response_lengths,
)
from prime_rl.trainer.world import get_world
from prime_rl.utils.monitor import setup_monitor
from prime_rl.utils.pydantic_config import parse_argv
from prime_rl.utils.utils import clean_exit, to_col_format
from prime_rl.trainer.hf_uploader import HuggingFaceUploader


@clean_exit
@logger.catch(reraise=True)
def train(config: RLTrainerConfig):
    # Setup world and logger
    world = get_world()
    logger = setup_logger(config.log, world)
    logger.info(f"Starting RL trainer in {world}")

    # Print warning if running in benchmark mode
    if config.bench:
        logger.warning(f"Running in benchmark mode (max_steps={config.max_steps})")

    # Setup the monitor
    logger.info(f"Initializing monitor ({config.wandb})")
    monitor = setup_monitor(config.wandb, output_dir=config.output_dir, run_config=config)

    # Setup the HuggingFace uploader
    hf_uploader = None
    if config.hf:
        logger.info(f"Initializing HuggingFace uploader ({config.hf})")
        hf_uploader = HuggingFaceUploader(config.hf, monitor)

    # Set precision
    setup_torch_distributed()
    torch.set_float32_matmul_precision("high")

    # Initialize parallel dimensions
    parallel_dims = get_parallel_dims(config.model)
    if config.model.cp > 1:
        raise ValueError(
            "CP is not supported for RL. No reason it shouldn't, we just didn't test it. If you need it, please open an issue."
        )

    # Initialize the model and tokenizer
    logger.info(f"Initializing model and tokenizer ({config.model})")
    model = setup_model(config.model, parallel_dims)
    tokenizer = setup_tokenizer(config.model)

    # Set up the optimizer
    logger.info(f"Initializing optimizer ({config.optim})")
    logger.info(f"Using `{config.loss.type}` loss ({config.loss})")

    optimizer = setup_optimizer(config.optim, model, parallel_dims.world_mesh["dp_shard_cp"])

    # Set up the learning rate scheduler
    scheduler = setup_scheduler(optimizer, config.scheduler, config.max_steps)
    logger.info(f"Using `{config.scheduler.type}` scheduler ({config.scheduler})")

    # Get checkpoint managers
    logger.info(f"Initializing weight checkpoint manager ({config.weights})")
    weight_ckpt_manager = setup_weight_ckpt_manager(config.output_dir, config.weights, config.ckpt, config.async_level)

    logger.info(f"Initializing checkpoint manager ({config.ckpt})")
    ckpt_manager = setup_ckpt_manager(config.output_dir, config.ckpt)

    # Optionally, resume training from a checkpoint
    progress = Progress()
    if config.ckpt and ckpt_manager is not None and config.ckpt.resume_step:
        logger.info(f"Resuming training from checkpoint step {config.ckpt.resume_step}")
        ckpt_manager.load(model, [optimizer], scheduler, progress, step=config.ckpt.resume_step)
    logger.info(
        f"Starting from step {progress.step} (total_tokens={progress.total_tokens}, total_samples={progress.total_samples})"
    )

    # Optionally, initialize a model to compute logprobs
    logprob_model, tensor_offloaded_repository = None, {}
    if config.recompute_logprobs:
        # Initialize the logprob model
        tensor_offloaded_repository: dict[int, OffloadedTensor] = {}
        logger.info(f"Initializing logprob model ({config.model})")
        logprob_model = setup_model(config.model, parallel_dims)

        # Load async models from weights checkpoint if resuming from checkpoint
        if config.ckpt and config.ckpt.resume_step:
            for step in range(max(progress.step - config.async_level, 0), progress.step):
                logger.info(f"Initializing logprob model ({config.model}) for step {step}")
                model_name_or_path = (
                    config.model.name
                    if not (config.ckpt and config.ckpt.resume_step)
                    else weight_ckpt_manager._get_step_path(step).as_posix()
                )
                model_config = deepcopy(config.model)
                model_config.name = model_name_or_path
                logprob_model = setup_model(model_config, parallel_dims)
                tensor_offloaded_repository[step] = offload_model_to_cpu(logprob_model)

    # Set up the data loader (Optionally, use a fake data loader for debugging)
    logger.info(f"Initializing data loader ({config.data})")
    dataloader = DataLoader(config.output_dir, progress.step)
    if config.data.fake:
        dataloader = FakeDataLoader(config.data.fake)

    logger.info(f"Starting training loop ({config.max_steps=})")
    is_first_step = True
    while True:
        # Reset peak memory stats
        torch.cuda.reset_peak_memory_stats()

        # Save the weight checkpoint (if we are not at the first step, because no updates to the model have been made yet)
        save_weights_time = 0
        if progress.step > 0:
            save_weights_start_time = time.time()
            weight_ckpt_manager.save(model, tokenizer, step=progress.step)
            save_weights_time = time.time() - save_weights_start_time

        # Save the full checkpoint (if we are at an interval step and not at the first or last step)
        is_last_step = config.max_steps is not None and progress.step == config.max_steps
        save_ckpt_time = 0
        if (
            ckpt_manager is not None
            and (config.ckpt and config.ckpt.interval)
            and not (is_first_step or is_last_step)
            and progress.step % config.ckpt.interval == 0
        ):
            logger.info(f"Saving checkpoint at step {progress.step}")
            save_ckpt_start_time = time.time()
            ckpt_manager.save(model, [optimizer], scheduler, progress, step=progress.step)
            save_ckpt_time = time.time() - save_ckpt_start_time

            # Maybe clean up old trainer checkpoints
            ckpt_manager.maybe_clean()

        # Break if we have reached the maximum number of steps
        if config.max_steps is not None and progress.step >= config.max_steps:
            break

        logger.info(f"Starting training step {progress.step}")
        step_start_time = time.time()

        # Offload the current model to CPU for logprob computation
        if logprob_model is not None:
            logger.debug(f"Offloading model for step {progress.step} to CPU for future logprob calculation")
            reshard_module(logprob_model)
            tensor_offloaded_repository[progress.step] = copy_model_to_cpu(model)

        # Wait for the batch to be available
        logger.info("Waiting for training batch to arrive")
        wait_for_batch_start_time = time.time()
        dataloader.wait_for_batch()
        wait_for_batch_time = time.time() - wait_for_batch_start_time
        logger.debug(f"Waited for batch to arrive for {wait_for_batch_time:.2f} seconds")

        # Load the training batch
        logger.debug("Loading batch")
        load_data_start_time = time.time()
        micro_batches = dataloader.get_batch()
        load_data_time = time.time() - load_data_start_time
        logger.debug(f"Loaded batch in {load_data_time:.2f} seconds")

        # Optionally, compute the logprobs for the training batch
        compute_logprobs_time = 0
        num_micro_batches = len(micro_batches)
        recomputed_logprob_errors = [torch.ones_like(mb["logprobs"], device="cuda") for mb in micro_batches]
        if logprob_model is not None:
            compute_logprobs_start_time = time.time()
            og_infer_step = progress.step - config.async_level
            infer_step = max(og_infer_step, 0)
            logger.info(f"Recomputing logprobs with model weight checkpoint {infer_step}")

            # Wake up the logprob model from CPU
            wake_up_model_from_cpu(logprob_model, tensor_offloaded_repository[infer_step])
            if og_infer_step == infer_step:
                del tensor_offloaded_repository[infer_step]

            with torch.no_grad():
                for micro_step, micro_batch in enumerate(micro_batches):
                    input_ids = micro_batch["input_ids"].to("cuda")
                    position_ids = micro_batch["position_ids"].to("cuda")
                    loss_mask = micro_batch["loss_mask"].to("cuda")
                    logprobs = micro_batch["logprobs"].to("cuda")
                    temperature = micro_batch["temperature"]

                    # Compute the logprobs
                    logits = forward(logprob_model, input_ids, position_ids).float().contiguous()
                    shifted_logits = shift_logits(logits)
                    shifted_logits = shifted_logits / temperature
                    recomputed_logprobs = selective_log_softmax(shifted_logits, input_ids)

                    # Compute the recomputed logprob error
                    recomputed_logprob_error = torch.exp(recomputed_logprobs - logprobs)

                    micro_batch["logprobs"] = recomputed_logprobs.cpu()
                    recomputed_logprob_errors[micro_step] = recomputed_logprob_error

            # here we sepcifically don't save the tensor offloaded, they are alreay consumed and we will never use it again.
            # this avoid having to make sure we don't keep too much tensor offloaded in cpu memory
            reshard_module(logprob_model)
            offload_model_to_cpu(logprob_model)

            compute_logprobs_time = time.time() - compute_logprobs_start_time
            logger.debug(f"Recomputed logprobs in {compute_logprobs_time:.2f} seconds")

        memory_profiler = None
        if config.memory_profiler_path is not None:
            memory_profiler = MemoryProfiler(progress.step, config.memory_profiler_path)

        forward_backward_start_time = time.time()
        micro_batch_size, seq_len = micro_batches[0]["input_ids"].shape
        batch_size = micro_batch_size * num_micro_batches

        # Normalize by the local number of unmasked tokens in the batch (per-batch length normalization)
        if config.loss.norm_type == "token":
            loss_scale = sum(micro_batch["loss_mask"].sum().item() for micro_batch in micro_batches)
        elif config.loss.norm_type == "sequence":
            loss_scale = batch_size

        logger.info(f"Starting forward and backward pass ({num_micro_batches=})")
        tensors = Tensors()  # Used to accumulate tensor statistics across micro-batches and ranks for logging
        for micro_step, micro_batch in enumerate(micro_batches):
            input_ids = micro_batch["input_ids"].to("cuda")
            position_ids = micro_batch["position_ids"].to("cuda")
            advantages = micro_batch["advantages"].to("cuda")
            loss_mask = micro_batch["loss_mask"].to("cuda")
            old_logprobs = micro_batch["logprobs"].to("cuda")
            temperature = micro_batch["temperature"]
            micro_batch_size, seq_len = input_ids.shape

            # Forward pass
            logits = forward(model, input_ids, position_ids).float().contiguous()
            shifted_logits = shift_logits(logits)
            shifted_logits = shifted_logits / temperature
            logprobs = selective_log_softmax(shifted_logits, input_ids)

            # Compute loss
            response_lengths = get_response_lengths(position_ids)
            loss, loss_tensors = compute_loss(
                logprobs=logprobs.squeeze().split(response_lengths),
                old_logprobs=old_logprobs.squeeze().split(response_lengths),
                advantages=advantages.squeeze().split(response_lengths),
                loss_mask=loss_mask.squeeze().split(response_lengths),
                loss_config=config.loss,
                loss_scale=loss_scale,
            )

            # Compute entropy
            with torch.no_grad():
                entropy = compute_entropy(shifted_logits)

            # Delete logits and shifted_logits before backward pass to avoid memory spike
            del logits, shifted_logits

            # Backward pass
            loss.backward()

            # Add relevant tensors to tensor dict for logging purposes
            tensors["probs"].append(torch.exp(logprobs)[loss_mask].detach().to("cpu"))
            tensors["old_probs"].append(torch.exp(old_logprobs)[loss_mask].detach().to("cpu"))
            tensors["entropy"].append(entropy[loss_mask].detach().to("cpu"))
            tensors["recomputed_logprob_error"].append(
                recomputed_logprob_errors[micro_step][loss_mask].detach().to("cpu")
            )
            tensors["loss"].append(loss.detach().to("cpu").unsqueeze(0))

            if is_tt_moe_model(model):
                load_balance_stats = get_load_balance_stats(model)
                for k, v in load_balance_stats.items():
                    if v is not None:
                        tensors[k].append(v)

            # Add loss tensors to tensor dict for logging purposes
            for key, loss_tensor in loss_tensors.items():
                loss_tensor = loss_tensor.detach()[loss_mask.squeeze()].detach().to("cpu")
                tensors[key].append(loss_tensor)

            # Debug log with *local, micro step* stats
            micro_step_message = f"Micro Step {micro_step} | Loss: {tensors['loss'][-1].mean().item():.4f} | Entropy: {tensors['entropy'][-1].mean().item():.4f} | Importance Ratio: {tensors['importance_ratio'][-1].mean().item():.4f}"
            if "max_vio" in tensors:
                micro_step_message += f" | Max Vio: {tensors['max_vio'][-1].mean().item():.4f}"
            logger.debug(micro_step_message)

        # Optionally, clip the gradients
        grad_norm = torch.nn.utils.clip_grad_norm_(model.parameters(), max_norm=config.optim.max_norm).full_tensor()

        # Update the model parameters
        optimizer.step()
        optimizer.zero_grad()

        # Update learning rate scheduler
        scheduler.step()

        forward_backward_time = time.time() - forward_backward_start_time

        # TODO: Broadcast weight checkpoint via shardcast

        # Maybe clean up weight checkpoint
        weight_ckpt_manager.maybe_clean(progress.step)

        # Optionally, dump memory snapshot
        if memory_profiler is not None:
            memory_profiler.step()

        # Synchronize the tensor metrics across all steps and ranks
        tensor_stats = tensors.compute_stats()

        # Compute step metrics
        num_local_tokens = micro_batch_size * seq_len * num_micro_batches
        num_tokens = world.world_size * num_local_tokens
        batch_size = micro_batch_size * num_micro_batches
        progress.total_tokens += num_tokens
        progress.total_samples += batch_size
        perf_counter = get_perf_counter(model, seq_len)
        perf_counter.count_tokens(num_tokens)
        throughput = perf_counter.get_tokens_per_second() or 0
        mfu = perf_counter.get_mfu() or 0
        peak_memory = torch.cuda.max_memory_allocated() / 1024**3  # GiB

        # Log step metrics
        step_time = time.time() - step_start_time
        current_lr = optimizer.param_groups[0]["lr"]
        step_message = f"Step {progress.step} | Time: {step_time:.2f}s | Loss: {tensor_stats['loss/mean']:.4f} | Entropy: {tensor_stats['entropy/mean']:.4f} | Importance Ratio: {tensor_stats['importance_ratio/mean']:.4f} | Grad. Norm: {grad_norm:.4f} | LR: {current_lr:.2e} | Throughput: {throughput:.0f} tokens/s | MFU: {mfu:.1f}% | Peak Mem.: {peak_memory:.1f} GiB"
        if "max_vio/mean" in tensor_stats:
            step_message += f" | Max Vio: {tensor_stats['max_vio/mean']:.4f}"
        logger.success(step_message)

        # Log performance metrics
        perf_metrics = {
            "perf/throughput": throughput,
            "perf/throughput_per_gpu": throughput / world.world_size,
            "perf/mfu": mfu,
            "perf/peak_memory": peak_memory,
            "step": progress.step,
        }
        monitor.log(perf_metrics)

        # Log optimizer metrics
        optim_metrics = {
            "optim/lr": current_lr,
            "optim/grad_norm": grad_norm.item(),
            "step": progress.step,
        }
        monitor.log(optim_metrics)

        # Log tensor stats
        tensor_stats["step"] = progress.step
        monitor.log(tensor_stats)

        # Log time metrics
        time_metrics = {
            "time/step": step_time,
            "time/wait_for_batch": wait_for_batch_time,
            "time/load_data": load_data_time,
            "time/save_weights": save_weights_time,
            "time/save_ckpt": save_ckpt_time,
            "time/compute_logprobs": compute_logprobs_time,
            "time/forward_backward": forward_backward_time,
            "step": progress.step,
        }
        monitor.log(time_metrics)

        # Log distributions to W&B table if enabled
        assert all(len(tensors) == 1 for tensors in tensors.values()), "Tensors must be lists of length 1"
        distributions = {key: tensors[key][0] for key in tensors.keys()}
        monitor.log_distributions(
            distributions=distributions,
            step=progress.step,
        )

        progress.step += 1
        is_first_step = False

    # Log final (immutable) distributions to W&B table
    logger.info("Logging final distributions as W&B table")
    monitor.log_final_distributions()

    # Write final checkpoint
    if ckpt_manager is not None:
        logger.info("Writing final checkpoint")
        ckpt_manager.save(model, [optimizer], scheduler, progress, step=progress.step)
        ckpt_manager.maybe_clean()

<<<<<<< HEAD
    # Upload to HuggingFace Hub
    if hf_uploader is not None:
        logger.info("Uploading model to HuggingFace Hub")
        hf_uploader.upload(model, tokenizer, progress.step, optimizers=[optimizer])

    logger.info(f"Peak memory: {torch.cuda.max_memory_allocated() / 1024**3:.2f} GB")
=======
    logger.info(f"Peak memory: {max(to_col_format(monitor.history)['perf/peak_memory']):.1f} GiB")
>>>>>>> b5836f5e
    logger.success("RL trainer finished!")

    # Optionally, print benchmark table
    if config.bench and world.is_master:
        print_benchmark(to_col_format(monitor.history))


def main():
    train(parse_argv(RLTrainerConfig))


if __name__ == "__main__":
    main()<|MERGE_RESOLUTION|>--- conflicted
+++ resolved
@@ -417,16 +417,12 @@
         ckpt_manager.save(model, [optimizer], scheduler, progress, step=progress.step)
         ckpt_manager.maybe_clean()
 
-<<<<<<< HEAD
     # Upload to HuggingFace Hub
     if hf_uploader is not None:
         logger.info("Uploading model to HuggingFace Hub")
         hf_uploader.upload(model, tokenizer, progress.step, optimizers=[optimizer])
 
-    logger.info(f"Peak memory: {torch.cuda.max_memory_allocated() / 1024**3:.2f} GB")
-=======
     logger.info(f"Peak memory: {max(to_col_format(monitor.history)['perf/peak_memory']):.1f} GiB")
->>>>>>> b5836f5e
     logger.success("RL trainer finished!")
 
     # Optionally, print benchmark table
