<p align="center">
</p>

<p align="center">
  <img src="https://github.com/user-attachments/assets/40c36e38-c5bd-4c5a-9cb3-f7b902cd155d#gh-light-mode-only" alt="Prime Intellect" width="312">
  <img src="https://github.com/user-attachments/assets/6414bc9b-126b-41ca-9307-9e982430cde8#gh-dark-mode-only"  alt="Prime Intellect" width="312">
</p>

---

<h3 align="center">
PRIME-RL: Async RL Training at Scale
</h3>

---

</br>
<p align="center">
  <a href="https://github.com/PrimeIntellect-ai/prime-rl/actions/workflows/style.yaml">
    <img src="https://github.com/PrimeIntellect-ai/prime-rl/actions/workflows/style.yaml/badge.svg" alt="Style" />
  </a>
  <a href="https://github.com/PrimeIntellect-ai/prime-rl/actions/workflows/cpu_tests.yaml">
    <img src="https://github.com/PrimeIntellect-ai/prime-rl/actions/workflows/cpu_tests.yaml/badge.svg" alt="Test" />
  </a>
  <a href="https://github.com/PrimeIntellect-ai/prime-rl/actions/workflows/gpu_tests.yaml">
    <img src="https://github.com/PrimeIntellect-ai/prime-rl/actions/workflows/gpu_tests.yaml/badge.svg" alt="Test" />
  </a>
</p>

## Overview

PRIME-RL is a framework for large-scale asynchronous reinforcement learning. It is designed to be easy-to-use and hackable, yet capable of scaling to 1000+ GPUs. Beyond that, here is why we think you might like it:

1. Integrates natively with [`verifiers`](https://github.com/PrimeIntellect-ai/verifiers) environments via the [Environments Hub](https://app.primeintellect.ai/dashboard/environments?ex_sort=most_stars)
2. Supports end-to-end post-training, including SFT and RL training and evals
3. Rayless multi-node deployment with [FSDP2](https://docs.pytorch.org/tutorials/intermediate/FSDP_tutorial.html) training and [vLLM](https://github.com/vllm-project/vllm) inference backend
4. Designed for asynchronous training in decentralized settings
5. Hackable, modular and extensible by nature

## Setup

> *We develop and test on NVIDIA RTX 3090/4090/5090, A100, H100, H200, and B200. If your setup fails, please create an [issue](https://github.com/PrimeIntellect-ai/prime-rl/issues).*

### Prerequisites

Currently, you **need at least one NVIDIA GPU to use PRIME-RL**. If you don't already have access to one, we recommend our [compute platform](https://app.primeintellect.ai) for everything from renting on-demand single GPUs for developing, debugging and small ablations, to [reserving 1000+ GPU clusters](https://app.primeintellect.ai/dashboard/quotes) for production-scale training.

### Quick Setup

Set up PRIME-RL in a single command.

```bash
curl -sSL https://raw.githubusercontent.com/pmahdavi/prime-rl-cse/main/scripts/install.sh | bash
```

<details>
<summary>
Manual Setup
</summary>
<br>

1. Clone the repository

```bash
<<<<<<< HEAD
git clone git@github.com:pmahdavi/prime-rl-cse.git
cd prime-rl-cse
=======
git clone https://github.com/PrimeIntellect-ai/prime-rl.git
cd prime-rl
>>>>>>> 8cc31a63
```

2. Install [uv](https://docs.astral.sh/uv/)

```bash
curl -LsSf https://astral.sh/uv/install.sh | sh
source $HOME/.local/bin/env
```

3. Install dependencies from the lock file

```bash
uv sync && uv sync --all-extras
```

</details>

<details>
<summary>
Validate your environment setup
</summary>
<br>

1. Check that the environment uses Python 3.12

```bash
uv run python -V
```

2. Check that `flash-attn` is installed

```bash
uv run python -c "import flash_attn"
```

3. Check that you can run SFT trainer  (*this requires 1 GPU*)

```bash
uv run sft @ configs/debug/sft/train.toml
```

4. Check that you can run the RL trainer (*this requires 1 GPU*)

```bash
uv run trainer @ configs/debug/rl/train.toml
```

5. Check that you can run the inference server (*this requires 1 GPU*)

```bash
uv run inference @ configs/debug/infer.toml
```

*Keep the inference server running in the background for the next steps.*

5.1. Check that you can run the orchestrator against the inference server

```bash
uv run orchestrator @ configs/debug/orch.toml
```

5.2. Check that you can run evals against the inference server

```bash
uv run eval @ configs/debug/eval.toml
```

</details>

### Additional Setup

1. If you want to log your runs to [W&B](https://wandb.ai), log in

```bash
uv run wandb login
# Or set `export WANDB_API_KEY=...`
```

2. If you require gated/ private models or datasets from [HuggingFace](https://huggingface.co), log in

```bash
uv run huggingface-cli login
# Or set `export HF_TOKEN=...`
```

## Training Examples

We provide end-to-end training examples in the [`examples`](examples) directory to highlight features of the framework and guide you through the process of training your own models.

1. [**Reverse Text**](examples/reverse_text/README.md): Train `Qwen3-0.6B` to reverse a small chunk of text. Demonstrates tiny-scale single-turn SFT and RL training. Can be trained on a single consumer GPU in a few minutes, and is ideal for getting started.
2. [**Wordle**](examples/wordle/README.md): Train `Qwen3-1.7B` to play Wordle. A fun example of multi-turn SFT and RL training. Can be trained on a 2-4 H100 GPUs in a few hours. Ideal for exploring the multi-turn training capabilities of the framework.
3. *More to come...*

## Docs

Check out the [docs](docs) directory for in-depth guides on how to use PRIME-RL.

## Contributing

We warmly welcome community contributions! We use [issues](https://github.com/PrimeIntellect-ai/prime-rl/issues) to track bugs, feature requests, and share our internal roadmap. If you encounter bugs, have pain points during development, or have ideas for new features, please open an issue.

Contributions are welcome via PR. Please follow these guidelines:
1. Install the [pre-commit hooks](#pre-commit-hooks) to ensure your code is formatted correctly.
2. Please keep your PR in "Draft" until it is ready for review.
3. If your PR resolves an issue, please link the issue in the PR description
4. If you can, try running the [test suite](#tests) locally to ensure your changes are working as expected.

### Pre-Commit Hooks

<<<<<<< HEAD
**INTELLECT-2 Math**

Train a small model (`willcb/DeepSeek-R1-Distill-Qwen-1.5B`) on complex math questions from the INTELLECT-2 dataset.

```bash
uv run rl \
  --trainer @ configs/intellect_math/1b/train.toml \
  --orchestrator @ configs/intellect_math/1b/orch.toml \
  --inference @ configs/intellect_math/1b/infer.toml \
  --trainer-gpus 2 --inference-gpus 6
```

*NB: This setup requires 8 GPUs - 2 are used for the FSDP trainer, 6 are used for inference.*

### Multi-Node Training

The trainer and inference can be decoupled naively as they communicate via HTTP and shared file system. Simply spin up your inference server on one node, and your trainer on another node. Make sure that the orchestrator (colocated with the trainer) points to the public IP address of the node hosting the inference server and that they have access to a shared path used for outputs.

If you want to go even bigger, you can run the trainer and/ or inference on multi-node.

**Multi-Node Trainer**

We rely on `torch.distributed` for multi-node trainer deployments ([docs](https://docs.pytorch.org/docs/stable/elastic/run.html)).

The `torchrun` entrypoint can be used in multi-node distributed training. It will set up the correct number processes on each node and set up inter-node communication. 

For this to work, you need to decide which node will be the master node. On this node, find the private IP with `ip a | grep 10.` or `ip a | grep 192.`.

Then, on each node run 

```bash
export RDZV_ENDPOINT=10.15.42.1:1234
```

*Replace `10.15.42.1` with the private IP address of your master node and `1234` with any open port on the master node.*

Then,  to start the training a training across two full nodes, run the following commands

```bash
# Node 0
uv run  torchrun \
    --nnodes=2 \
    --nproc_per_node 8 \
    --node-rank 0 \
    --rdzv_endpoint=$RDZV_ENDPOINT \
    src/prime_rl/trainer/rl/train.py
```

```bash
# Node 1
uv run  torchrun \
    --nnodes=2 \
    --nproc_per_node 8 \
    --node-rank 1 \
    --rdzv_endpoint=$RDZV_ENDPOINT \
    src/prime_rl/trainer/rl/train.py
```

*It will automatically set up the local and global world information correctly.*

**Multi-Node Inference**

We rely on vLLM's internal load balancing for data parallel deployment ([docs](https://docs.vllm.ai/en/v0.10.0/serving/data_parallel_deployment.html)).

First, ensure that your nodes are in the same private network and can reach each other. If not, a simple solution is to set up a VPN using [Tailscale](https://tailscale.com). Follow their documentation to setup a VPN on each node. Then, configure the GLOO and NCCL network interface

```bash
export GLOO_SOCKET_IFNAME=eth0
export NCCL_SOCKET_IFNAME=eth0
```

*For example, if you have colocated nodes this is often an Ethernet interface `eth0`. If you use Tailscale VPN, it typically installs a new network interface `tailscale0`.*

Choose one of your nodes to be the head node. On this node, find the private IP with `ip a | grep 10.` or `ip a | grep 192.`

```bash
export DATA_PARALLEL_ADDRESS=10.15.42.1
```

*Replace `10.15.42.1` with the private IP address of your head node.*

Then, to run TP=4 and DP=4 with DP ranks 0 and 1 on the head node and DP ranks 2 and 3 on the second node

```bash
# Node 0  (With IP <reachable-ip>)
uv run inference \
	--data-parallel-size 4 \
	--tensor-parallel-size 4 \
	--data-parallel-size-local 2 \
	--data-parallel-address $DATA_PARALLEL_ADDRESS \
	--data-parallel-rpc-port 13345
```

```bash
# Node 1
uv run inference \
	--data-parallel-size 4 \
	--tensor-parallel-size 4 \
	--data-parallel-size-local 2 \
	--data-parallel-address $DATA_PARALLEL_ADDRESS \
	--data-parallel-rpc-port 13345 \
	--data-parallel-start-rank 2 \
	--headless
```

*We have found that restarting the server might require cleaning the RPC port with `fuser -k 13345/tcp` used for communication between the head node and the headless engine cores.*

### Multiple Experiments per Node

For small models/ quick ablations, it can be more efficient to parallelize experiments within a node (e.g. split your GPUs to run two experiments in parallel). Because the trainer communicates with the orchestrator via a shared file system, and the orchestrator communicates with the inference engine via an OAI-compatible API, the connection points have to be uniquely set. For example, if you have access to 4 GPUs you can run two 2 GPU training runs in parallel as follows:

Start the first experiment in a tmux session `exp-1` with outputs directory `outputs`. Specify it both in the tmux script, as well as in the start command (*will use the first 2 GPUs*)

```bash
bash scripts/tmux.sh -s exp-1 -o outputs1
```

```bash
# Start the first experiment
uv run rl \
  --trainer @ configs/reverse_text/train.toml \
  --orchestrator @ configs/reverse_text/orch.toml \
  --inference @ configs/reverse_text/infer.toml \
  --output-dir outputs1
```

For the second experiment, start a second tmux session named `exp-2` with outputs directory `outputs2`. In addition, specify a new server port for the inference engine and orchestrator (*will use the first 2 GPUs*)

```bash
bash scripts/tmux.sh -s exp-2 -o outputs2
```

```bash
# Start the second experiment
CUDA_VISIBLE_DEVICES=2,3 uv run rl \
  --trainer @ configs/reverse_text/train.toml \
  --orchestrator @ configs/reverse_text/orch.toml \
  --inference @ configs/reverse_text/infer.toml \
  --inference.server.port http://localhost:8001 \
  --orchestrator.client.base-url http://localhost:8001 \
  --output-dir outputs2
```

## Modal Deployment

We support running prime-rl on [Modal](https://modal.com), a serverless GPU platform. This is ideal for:
- Running experiments without managing infrastructure
- Scaling to multiple GPUs without cluster setup
- Cost-effective training (pay only for GPU time used)

### Quick Start

```bash
# Install Modal
pip install modal
modal setup  # One-time authentication

# Run a simple experiment
modal run modal/deploy.py

# Run with custom configuration
modal run modal/deploy.py \
  --trainer-config configs/hendrycks_math/1b/train.toml \
  --orchestrator-config configs/hendrycks_math/1b/orch.toml \
  --inference-config configs/hendrycks_math/1b/infer.toml \
  --gpu-count 8 \
  --trainer-gpu-ratio 0.25
```

See the [Modal deployment guide](modal/README.md) for detailed documentation and examples.

## SFT

We have built-in support for SFT using the `sft` entrypoint. SFT often proves useful prior to RL training to get the model in-distribution and have higher initial reward that it can hillclimb from. 

To check all available configuration options, run `uv run sft --help`.

**Reverse Text**

Finetune `PrimeIntellect/Qwen3-0.6B` (`Qwen/Qwen3-0.6B` but with Qwen-2.5 chat template) to reverse a tiny chunk of text, used as a warmup model train in `reverse-text` environment. We use this run in CI.

```bash
uv run sft @ configs/reverse_text/sft.toml
```

If you want to train on multiple GPUs or nodes, use `torchrun`. For example, to do the same run as above on 4 colocated GPUs.

```bash
uv run torchrun --nproc-per-node 4 src/prime_rl/trainer/sft/train.py @ configs/reverse_text/sft.toml
```

## Evals

We provide a convenience endpoint for running a full evaluation suite of common benchmarks such as AIME, MATH-500 or LiveCodeBench against your model using the `eval` entrypoint.

```bash
uv run inference --model.name Qwen/Qwen3-0.6B --max-model-len 2048
```

```bash
uv run eval --model.name Qwen/Qwen3-0.6B --environment-ids math500,aime2024,aime2025
```

To check all available configuration options, run `uv run eval --help`.

## Developer

*For now, development is only possible on CUDA-enabled devices.*

### Setup

1. Install [pre-commit](https://pre-commit.com) hooks
=======
Please install the [pre-commit](https://pre-commit.com) hooks to ensure your code is formatted correctly.
>>>>>>> 8cc31a63

```bash
uv run pre-commit install
```

<<<<<<< HEAD
### Configs

**Sources**

We support the following sources for configuration, in this order of precedence:

1. **Command-line arguments**: You can pass (nested) arguments as `--key.subkey value` to the script. For example, to set the model name you can run `--model.name`

2. **Config files**: You can pass `.toml` config files (defined in the `configs` directory) using the `@` prefix. For example, to use the `debug.toml` config file, you can run `uv run inference @ configs/debug/infer.toml`. (*If you leave a space between the `@` and the config file, you will get shell path auto-completions.*)

3. **Environment variables**: You can set environment variables to override the config values. All environment variables must be prefixed with `PRIME_` and use the `__` delimiter to nest the keys. For example, to set the model name you can run `export PRIME_MODEL__NAME=Qwen/Qwen3-0.6B`.

4. **Defaults**: For almost all config arguments, we have a default value which will be used if no other source is provided.

In general we recommend setting configurations via config files to define reproducible experiments and use command-line arguments to override the config values to run variants of the same experiment. Environment variables are usually only used in production settings to communicate with the [Prime Protocol](https://github.com/PrimeIntellect-ai/protocol) worker. In most cases, you should not need to use environment variables.

The precedence order will be important if multiple sources try to configure the same argument. For example, in the following command, all sources will define a model name

```toml
# qwen8b.toml
[model]
name = "Qwen/Qwen3-8B"
```

```toml
# qwen14b.toml
[model]
name = "Qwen/Qwen-14B"
```

```bash
PRIME_MODEL__NAME=Qwen/Qwen3-4B uv run inference @qwen8b.toml @qwen14b.toml --model.name Qwen/Qwen3-32B
```

In this example, the CLI argument `--model.name Qwen/Qwen3-32B` will take precendence and the script will use `Qwen/Qwen3-32B` as the model name. If the CLI argument wasn't set, then the second config file would take precedence and the script would use `Qwen/Qwen-14B` as the model name. If the second config file wasn't set, then the first config file would take precedence and the script would use `Qwen/Qwen3-8B` as the model name. Finally, if the first config file wasn't set, then the environment variable would take precedence and the script would use `Qwen/Qwen-4B` as the model name. If the environment variable wasn't set, then the default value would be used and the script would use `Qwen/Qwen3-0.6B` as the model name.

### Persistent Inference Server

For development purposes it is useful start the inference server once and keep it alive across experiments to avoid suffering the vLLM startup time repeatedly. The recommended workflow is as follows:

1. Start the preconfigured tmux session using the tmux script

```bash
bash scripts/tmux.sh
```

2. Start the inference server in the `Inference` pane.

```bash
uv run inference @ configs/reverse_text/infer.toml
```

3. Start the trainer and orchestrator in the `Trainer` pane.

```bash
uv run rl \
  --trainer @ configs/reverse_text/train.toml \
  --orchestrator @ configs/reverse_text/orch.toml
```

To kill the tmux session when you're done:

```bash
tmux kill-session -t prime-rl
```

### Environments

`prime-rl` supports Environment modules built with `verifiers` ([repo](https://github.com/willccbb/verifiers)) for training tasks. All of our current research environments live in a separate [Prime Environments](https://github.com/PrimeIntellect-ai/prime-environments) repository. 

To add a new training or evaluation environment, please follow the instructions in the [Prime Environments](https://github.com/PrimeIntellect-ai/prime-environments) repository.

To then use it as part of `prime-rl`, install the newly pushed environment via the Environment Hub. 

To install your Environment module temporarily within `prime-rl`, do:
```bash
uv run prime env install custom-environment
```

To persist your Environment module installation in the package-wide `pyproject.toml`, do:
```bash
uv add --optional vf "custom-environment @ https://hub.primeintellect.ai/your-username/custom-environment/@latest/custom-environment-0.1.3-py2.py3-none-any.whl"
```

For quick API-based testing post-installation, do:
```bash
uv run vf-eval custom-environment # -h for config options; defaults to gpt-4.1-mini, 5 prompts, 3 rollouts each
```

For training, create `trainer`/`inference`/`orchestrator` config files following the aforementioned examples, then set `id = custom-environment` in the `[environment]` section of your `orchestrator` config (along with any desired Environment-level args in `[environment.args]`).

### W&B

For any serious run we recommend logging to W&B. Since it is disabled by default, you have to set up W&B. First, make sure that you are logged in.

```bash
uv run wandb login
# Or set `export WANDB_API_KEY=...`
```

Both the trainer and orchestrator can log to W&B as separate runs using the `--monitor.wandb` subconfig. You can set the project (`--monitor.wandb.project`, defaults to `prime-rl`), run name (`--monitor.wandb.name`, defaults to `None` which will make W&B generate a name randomly), run ID (`--monitor.wandb.id`, defaults to `None`), the log directory (`--monitor.wandb.dir`, defaults to `logs`) and whether or not to run in offline mode (`--monitor.wandb.offline`, defaults to `False`). 

First, start your inference server

```bash
uv run inference @ configs/reverse_text/infer.toml
```

Then, start the trainer and orchestrator with logging enabled.

```bash
CUDA_VISIBLE_DEVICES=1 uv run trainer @ configs/reverse_text/train.toml --monitor.wandb.project example-project --monitor.wandb.name trainer
```

```bash
uv run orchestrator @ configs/reverse_text/orch.toml --monitor.wandb.project example-project --monitor.wandb.name orchestrator
```

Usually it will be more convenient to use the `rl` entrypoint. To setup W&B concisely, you can specify shared configs using the `--wandb` subconfig, e.g. the project (`--wandb.project`), run name (`--wandb.name`), directory (`--wandb.dir`) and offline mode (`--wandb.offline`). It will automatically share these configs to the trainer and orchestrator. For the run name, it will automatically suffix the specified name with `-trainer` and `-orchestrator` to clearly distinguish those runs.

```bash
uv run rl   \
  --trainer @ configs/reverse_text/train.toml  \
  --orchestrator @ configs/reverse_text/orch.toml \
  --inference @ configs/reverse_text/infer.toml \
  --wandb.project example-project \
  --wandb.name example-run
```

We support logging samples (e.g. prompt, completion, reward, advantage for selected rollouts) and distributions (e.g. reward, advantage, entropy distributions) as W&B tables using the `monitor.wandb.log-extras` subconfig. On the orchestrator you can log activate logging samples (`--monitor.wandb.log-extras.samples`) and distributions (`--monitor.wandb.log-extras.samples`). On the trainer you can only log distributions (`--monitor.wandb.log-extras.distributions`). On both, you can specify the logging step interval using `--monitor.wandb.log-extras.interval`. To log all extras on trainer and orchestrator every 10 steps, 

```bash
uv run rl   \
  --trainer @ configs/reverse_text/train.toml  \
  --orchestrator @ configs/reverse_text/orch.toml \
  --inference @ configs/reverse_text/infer.toml \
  --wandb.project example-project \
  --wandb.name example-run \
  --trainer.monitor.wandb.log-extras.distributions \
  --trainer.monitor.wandb.log-extras.interval 10 \
  --orchestrator.monitor.wandb.log-extras.samples \
  --orchestrator.monitor.wandb.log-extras.distributions \
  --orchestrator.monitor.wandb.log-extras.interval 10
```

### Checkpointing

Our codebase supports checkpointing. Because of the trainer/ orchestrator design, as well as the natural asynchrony checkpointing is non-standard.

- Trainer (`src/prime_rl/trainer/ckpt.py`): Checkpoints FSDP model shard, optimizer state and progress (training step, total samples, total tokens)
- Orchestrator (`src/prime_rl/orchestrator/ckpt.py`): Checkpoints orchestrator progress

*NB: Each run with asynchrony level `async_level` and some checkpoint step `x`, requires weight checkpoints in the step range `[x-async_level, x]`. Currently we do not duplicate weight checkpoints into the `checkpoints` directory but simply keep them around in `weights`, by keeping the trainer from cleaning up weight checkpoints that are required for resuming training. This way, the orchestrator only needs to checkpoint its progress (read: step) to load the correct weights into the inference engine upon resuming.*

The default checkpoint directory is `checkpoints` and each checkpoint step will live in a subdirectory enumerated by the step, i.e. `checkpoints/step_{step}`. The trainer checkpoint is called `trainer.pt` for single GPU workloads, else `trainer_{local_rank}.pt`. The orchestrator checkpoint is called `orchestrator.pt`. Thus, this is a typical directory structure:

```bash
checkpoints
├── step_10
│   ├── orchestrator.pt
│   └── trainer.pt
├── step_25
│   ├── orchestrator.pt
│   └── trainer.pt
└── step_30
    ├── orchestrator.pt
    └── trainer.pt
```

Checkpointing is configured by the `CheckpointConfig`, with the config key `--ckpt`. One can specify the interval (`--ckpt.interval`, defaults to `50`), whether to save checkpoints asynchronoously  (`--ckpt.save-async`, defaults to `False`), and how many recent step checkpoints to keep on disk (`--ckpt.keep`, defaults to `None` which means no cleanup).

By default, runs do no write checkpoints to save disk space. To checkpoint every 10 steps on our debug RL run, run the following command

```bash
CUDA_VISIBLE_DEVICES=1 uv run trainer @ configs/reverse_text/train.toml --ckpt.interval 10 
```

To resume a run use the `--ckpt.resume-step` flag. To resume from the checkpoint step 10 from the previous command, run the following command

```bash
CUDA_VISIBLE_DEVICES=1 uv run trainer @ configs/reverse_text/train.toml --ckpt.resume-step 10
```

Because we save progress information, resuming from a checkpoint is fully W&B compatible. By default, resuming from a checkpoint, will simply create a new run. To resume the same W&B run, you'd have to pass the same W&B run ID for both the trainer and the orchestrator, e.g.

```bash
CUDA_VISIBLE_DEVICES=1 uv run trainer @ configs/reverse_text/train.toml \
  --monitor.wandb.project <project> \
  --ckpt.resume-step 10 \
  --monitor.wandb.id <trainer-run-id> \
```

You also need to restart the orchestrator from a checkpoint, the api is the same as the trainer, e.g.

```bash
uv run orchestrator @ configs/reverse_text/orch.toml \
  --monitor.wandb.project <project> \
  --ckpt.resume-step 10 \
  --monitor.wandb.id <orchestrator-run-id>
```

If you started your run using `rl.py`, you can resume the same run by passing the same W&B run ID for both the trainer and the orchestrator, e.g.

```bash
uv run rl \
  --trainer @ configs/reverse_text/train.toml \
  --orchestrator @ configs/reverse_text/orch.toml \
  --ckpt.resume-step 10 \
  --trainer.monitor.wandb.id <trainer-run-id> \
  --orchestrator.monitor.wandb.id <orchestrator-run-id> 
```

You don't need to restart the inference server if started manually, the orchestrator will automatically send the right checkpoint to the inference server when resuming.

### HuggingFace Hub Integration

Our codebase supports uploading trained models to HuggingFace Hub, including the ability to save consolidated (unsharded) optimizer states. This is particularly useful for:
- Sharing trained models with the community
- Continuing training from a checkpoint on different hardware
- Full model reproducibility including optimizer states

To enable HuggingFace Hub uploads, add the following to your configuration:

```toml
[hf]
repo_id = "your-username/your-model-name"
organization = "your-org"  # Optional
private = true  # Optional, defaults to false
optimizer_save_mode = "full"  # Optional, see below
```

#### Optimizer State Saving

The `optimizer_save_mode` option controls how optimizer states are saved:
- `"full"` (recommended): Uses FSDP's full state dict gathering to consolidate all sharded optimizer states
- `"staged"`: Gathers optimizer states in chunks (useful for very large models that OOM with "full" mode)
- `null` or omitted: Don't save optimizer states (default for backward compatibility)

Example configuration with optimizer saving:

```toml
[hf]
repo_id = "username/my-model-with-optimizer"
private = true
optimizer_save_mode = "full"
```

When enabled, the system will:
1. Gather all sharded optimizer states from distributed ranks
2. Save as `optimizer.pt` alongside model weights
3. Upload to HuggingFace Hub at the end of training

**Note**: Gathering optimizer states can be memory-intensive. If you encounter OOM errors with `"full"` mode, try `"staged"` mode or ensure sufficient memory is available on rank 0.

### Benchmarking

We provide a convenient way to benchmark the performance of the inference engine and trainer using the `--bench` flag. It will run each module in isolation for a few steps and log performance statistics to the console and, optionally, W&B.

**Inference**

To benchmark inference, first spin up the inference server with an experiment configuration

```bash
uv run inference @ configs/reverse_text/infer.toml
```

Then, start the orchestrator with the matching configuration file in benchmark mode

```bash
uv run orchestrator @ configs/reverse_text/orch.toml --bench
```

**Trainer**

To benchmark the RL trainer, simply run the trainer against a fake data loader with batch certain specifications.

```bash
uv run trainer @ configs/reverse_text/train.toml --bench --data.fake.micro_batch_size 8 --data.fake.batch_size 128 --data.fake.seq_len 128
```

**RL**

You can benchmark both the RL trainer and inference at the same time with the `rl.py` entrypoint. Note, that the benchmarking is still decoupled.

```bash
uv run rl   \
  --trainer @ configs/reverse_text/train.toml  \
  --orchestrator @ configs/reverse_text/orch.toml \
  --inference @ configs/reverse_text/infer.toml \
  --bench
```

**SFT**

Benchmark the SFT trainer against `fixed` or `variable` length fake data by specifyin `--data.fake.type`

```bash
uv run sft --bench --data.fake.type fixed --data.micro-batch-size 8 --data.batch-size 8 --data.seq-len 128
```

=======
>>>>>>> 8cc31a63
### Tests

Run the full test suite 

```bash
uv run pytest -v
```

To run unit tests, run

```bash
uv run pytest tests/unit -v
```

To run integration tests, run

```bash
uv run pytest tests/integration -v
```

To run CPU-only tests, use the inverse of the `gpu` marker:

```bash
uv run pytest -v -m "not gpu"
```

## License

This project is licensed under the Apache 2.0 license, as found in the [License](LICENSE) file.

## Citation

If you find our work useful, feel free to cite it using

```tex
@misc{primeintellect2025prime-rl,
  author = {Prime Intellect},
  title = {PRIME-RL},
  url = {https://github.com/PrimeIntellect-ai/prime-rl},
  year = {2025}
}
```<|MERGE_RESOLUTION|>--- conflicted
+++ resolved
@@ -62,13 +62,8 @@
 1. Clone the repository
 
 ```bash
-<<<<<<< HEAD
 git clone git@github.com:pmahdavi/prime-rl-cse.git
 cd prime-rl-cse
-=======
-git clone https://github.com/PrimeIntellect-ai/prime-rl.git
-cd prime-rl
->>>>>>> 8cc31a63
 ```
 
 2. Install [uv](https://docs.astral.sh/uv/)
@@ -178,530 +173,12 @@
 
 ### Pre-Commit Hooks
 
-<<<<<<< HEAD
-**INTELLECT-2 Math**
-
-Train a small model (`willcb/DeepSeek-R1-Distill-Qwen-1.5B`) on complex math questions from the INTELLECT-2 dataset.
-
-```bash
-uv run rl \
-  --trainer @ configs/intellect_math/1b/train.toml \
-  --orchestrator @ configs/intellect_math/1b/orch.toml \
-  --inference @ configs/intellect_math/1b/infer.toml \
-  --trainer-gpus 2 --inference-gpus 6
-```
-
-*NB: This setup requires 8 GPUs - 2 are used for the FSDP trainer, 6 are used for inference.*
-
-### Multi-Node Training
-
-The trainer and inference can be decoupled naively as they communicate via HTTP and shared file system. Simply spin up your inference server on one node, and your trainer on another node. Make sure that the orchestrator (colocated with the trainer) points to the public IP address of the node hosting the inference server and that they have access to a shared path used for outputs.
-
-If you want to go even bigger, you can run the trainer and/ or inference on multi-node.
-
-**Multi-Node Trainer**
-
-We rely on `torch.distributed` for multi-node trainer deployments ([docs](https://docs.pytorch.org/docs/stable/elastic/run.html)).
-
-The `torchrun` entrypoint can be used in multi-node distributed training. It will set up the correct number processes on each node and set up inter-node communication. 
-
-For this to work, you need to decide which node will be the master node. On this node, find the private IP with `ip a | grep 10.` or `ip a | grep 192.`.
-
-Then, on each node run 
-
-```bash
-export RDZV_ENDPOINT=10.15.42.1:1234
-```
-
-*Replace `10.15.42.1` with the private IP address of your master node and `1234` with any open port on the master node.*
-
-Then,  to start the training a training across two full nodes, run the following commands
-
-```bash
-# Node 0
-uv run  torchrun \
-    --nnodes=2 \
-    --nproc_per_node 8 \
-    --node-rank 0 \
-    --rdzv_endpoint=$RDZV_ENDPOINT \
-    src/prime_rl/trainer/rl/train.py
-```
-
-```bash
-# Node 1
-uv run  torchrun \
-    --nnodes=2 \
-    --nproc_per_node 8 \
-    --node-rank 1 \
-    --rdzv_endpoint=$RDZV_ENDPOINT \
-    src/prime_rl/trainer/rl/train.py
-```
-
-*It will automatically set up the local and global world information correctly.*
-
-**Multi-Node Inference**
-
-We rely on vLLM's internal load balancing for data parallel deployment ([docs](https://docs.vllm.ai/en/v0.10.0/serving/data_parallel_deployment.html)).
-
-First, ensure that your nodes are in the same private network and can reach each other. If not, a simple solution is to set up a VPN using [Tailscale](https://tailscale.com). Follow their documentation to setup a VPN on each node. Then, configure the GLOO and NCCL network interface
-
-```bash
-export GLOO_SOCKET_IFNAME=eth0
-export NCCL_SOCKET_IFNAME=eth0
-```
-
-*For example, if you have colocated nodes this is often an Ethernet interface `eth0`. If you use Tailscale VPN, it typically installs a new network interface `tailscale0`.*
-
-Choose one of your nodes to be the head node. On this node, find the private IP with `ip a | grep 10.` or `ip a | grep 192.`
-
-```bash
-export DATA_PARALLEL_ADDRESS=10.15.42.1
-```
-
-*Replace `10.15.42.1` with the private IP address of your head node.*
-
-Then, to run TP=4 and DP=4 with DP ranks 0 and 1 on the head node and DP ranks 2 and 3 on the second node
-
-```bash
-# Node 0  (With IP <reachable-ip>)
-uv run inference \
-	--data-parallel-size 4 \
-	--tensor-parallel-size 4 \
-	--data-parallel-size-local 2 \
-	--data-parallel-address $DATA_PARALLEL_ADDRESS \
-	--data-parallel-rpc-port 13345
-```
-
-```bash
-# Node 1
-uv run inference \
-	--data-parallel-size 4 \
-	--tensor-parallel-size 4 \
-	--data-parallel-size-local 2 \
-	--data-parallel-address $DATA_PARALLEL_ADDRESS \
-	--data-parallel-rpc-port 13345 \
-	--data-parallel-start-rank 2 \
-	--headless
-```
-
-*We have found that restarting the server might require cleaning the RPC port with `fuser -k 13345/tcp` used for communication between the head node and the headless engine cores.*
-
-### Multiple Experiments per Node
-
-For small models/ quick ablations, it can be more efficient to parallelize experiments within a node (e.g. split your GPUs to run two experiments in parallel). Because the trainer communicates with the orchestrator via a shared file system, and the orchestrator communicates with the inference engine via an OAI-compatible API, the connection points have to be uniquely set. For example, if you have access to 4 GPUs you can run two 2 GPU training runs in parallel as follows:
-
-Start the first experiment in a tmux session `exp-1` with outputs directory `outputs`. Specify it both in the tmux script, as well as in the start command (*will use the first 2 GPUs*)
-
-```bash
-bash scripts/tmux.sh -s exp-1 -o outputs1
-```
-
-```bash
-# Start the first experiment
-uv run rl \
-  --trainer @ configs/reverse_text/train.toml \
-  --orchestrator @ configs/reverse_text/orch.toml \
-  --inference @ configs/reverse_text/infer.toml \
-  --output-dir outputs1
-```
-
-For the second experiment, start a second tmux session named `exp-2` with outputs directory `outputs2`. In addition, specify a new server port for the inference engine and orchestrator (*will use the first 2 GPUs*)
-
-```bash
-bash scripts/tmux.sh -s exp-2 -o outputs2
-```
-
-```bash
-# Start the second experiment
-CUDA_VISIBLE_DEVICES=2,3 uv run rl \
-  --trainer @ configs/reverse_text/train.toml \
-  --orchestrator @ configs/reverse_text/orch.toml \
-  --inference @ configs/reverse_text/infer.toml \
-  --inference.server.port http://localhost:8001 \
-  --orchestrator.client.base-url http://localhost:8001 \
-  --output-dir outputs2
-```
-
-## Modal Deployment
-
-We support running prime-rl on [Modal](https://modal.com), a serverless GPU platform. This is ideal for:
-- Running experiments without managing infrastructure
-- Scaling to multiple GPUs without cluster setup
-- Cost-effective training (pay only for GPU time used)
-
-### Quick Start
-
-```bash
-# Install Modal
-pip install modal
-modal setup  # One-time authentication
-
-# Run a simple experiment
-modal run modal/deploy.py
-
-# Run with custom configuration
-modal run modal/deploy.py \
-  --trainer-config configs/hendrycks_math/1b/train.toml \
-  --orchestrator-config configs/hendrycks_math/1b/orch.toml \
-  --inference-config configs/hendrycks_math/1b/infer.toml \
-  --gpu-count 8 \
-  --trainer-gpu-ratio 0.25
-```
-
-See the [Modal deployment guide](modal/README.md) for detailed documentation and examples.
-
-## SFT
-
-We have built-in support for SFT using the `sft` entrypoint. SFT often proves useful prior to RL training to get the model in-distribution and have higher initial reward that it can hillclimb from. 
-
-To check all available configuration options, run `uv run sft --help`.
-
-**Reverse Text**
-
-Finetune `PrimeIntellect/Qwen3-0.6B` (`Qwen/Qwen3-0.6B` but with Qwen-2.5 chat template) to reverse a tiny chunk of text, used as a warmup model train in `reverse-text` environment. We use this run in CI.
-
-```bash
-uv run sft @ configs/reverse_text/sft.toml
-```
-
-If you want to train on multiple GPUs or nodes, use `torchrun`. For example, to do the same run as above on 4 colocated GPUs.
-
-```bash
-uv run torchrun --nproc-per-node 4 src/prime_rl/trainer/sft/train.py @ configs/reverse_text/sft.toml
-```
-
-## Evals
-
-We provide a convenience endpoint for running a full evaluation suite of common benchmarks such as AIME, MATH-500 or LiveCodeBench against your model using the `eval` entrypoint.
-
-```bash
-uv run inference --model.name Qwen/Qwen3-0.6B --max-model-len 2048
-```
-
-```bash
-uv run eval --model.name Qwen/Qwen3-0.6B --environment-ids math500,aime2024,aime2025
-```
-
-To check all available configuration options, run `uv run eval --help`.
-
-## Developer
-
-*For now, development is only possible on CUDA-enabled devices.*
-
-### Setup
-
-1. Install [pre-commit](https://pre-commit.com) hooks
-=======
 Please install the [pre-commit](https://pre-commit.com) hooks to ensure your code is formatted correctly.
->>>>>>> 8cc31a63
 
 ```bash
 uv run pre-commit install
 ```
 
-<<<<<<< HEAD
-### Configs
-
-**Sources**
-
-We support the following sources for configuration, in this order of precedence:
-
-1. **Command-line arguments**: You can pass (nested) arguments as `--key.subkey value` to the script. For example, to set the model name you can run `--model.name`
-
-2. **Config files**: You can pass `.toml` config files (defined in the `configs` directory) using the `@` prefix. For example, to use the `debug.toml` config file, you can run `uv run inference @ configs/debug/infer.toml`. (*If you leave a space between the `@` and the config file, you will get shell path auto-completions.*)
-
-3. **Environment variables**: You can set environment variables to override the config values. All environment variables must be prefixed with `PRIME_` and use the `__` delimiter to nest the keys. For example, to set the model name you can run `export PRIME_MODEL__NAME=Qwen/Qwen3-0.6B`.
-
-4. **Defaults**: For almost all config arguments, we have a default value which will be used if no other source is provided.
-
-In general we recommend setting configurations via config files to define reproducible experiments and use command-line arguments to override the config values to run variants of the same experiment. Environment variables are usually only used in production settings to communicate with the [Prime Protocol](https://github.com/PrimeIntellect-ai/protocol) worker. In most cases, you should not need to use environment variables.
-
-The precedence order will be important if multiple sources try to configure the same argument. For example, in the following command, all sources will define a model name
-
-```toml
-# qwen8b.toml
-[model]
-name = "Qwen/Qwen3-8B"
-```
-
-```toml
-# qwen14b.toml
-[model]
-name = "Qwen/Qwen-14B"
-```
-
-```bash
-PRIME_MODEL__NAME=Qwen/Qwen3-4B uv run inference @qwen8b.toml @qwen14b.toml --model.name Qwen/Qwen3-32B
-```
-
-In this example, the CLI argument `--model.name Qwen/Qwen3-32B` will take precendence and the script will use `Qwen/Qwen3-32B` as the model name. If the CLI argument wasn't set, then the second config file would take precedence and the script would use `Qwen/Qwen-14B` as the model name. If the second config file wasn't set, then the first config file would take precedence and the script would use `Qwen/Qwen3-8B` as the model name. Finally, if the first config file wasn't set, then the environment variable would take precedence and the script would use `Qwen/Qwen-4B` as the model name. If the environment variable wasn't set, then the default value would be used and the script would use `Qwen/Qwen3-0.6B` as the model name.
-
-### Persistent Inference Server
-
-For development purposes it is useful start the inference server once and keep it alive across experiments to avoid suffering the vLLM startup time repeatedly. The recommended workflow is as follows:
-
-1. Start the preconfigured tmux session using the tmux script
-
-```bash
-bash scripts/tmux.sh
-```
-
-2. Start the inference server in the `Inference` pane.
-
-```bash
-uv run inference @ configs/reverse_text/infer.toml
-```
-
-3. Start the trainer and orchestrator in the `Trainer` pane.
-
-```bash
-uv run rl \
-  --trainer @ configs/reverse_text/train.toml \
-  --orchestrator @ configs/reverse_text/orch.toml
-```
-
-To kill the tmux session when you're done:
-
-```bash
-tmux kill-session -t prime-rl
-```
-
-### Environments
-
-`prime-rl` supports Environment modules built with `verifiers` ([repo](https://github.com/willccbb/verifiers)) for training tasks. All of our current research environments live in a separate [Prime Environments](https://github.com/PrimeIntellect-ai/prime-environments) repository. 
-
-To add a new training or evaluation environment, please follow the instructions in the [Prime Environments](https://github.com/PrimeIntellect-ai/prime-environments) repository.
-
-To then use it as part of `prime-rl`, install the newly pushed environment via the Environment Hub. 
-
-To install your Environment module temporarily within `prime-rl`, do:
-```bash
-uv run prime env install custom-environment
-```
-
-To persist your Environment module installation in the package-wide `pyproject.toml`, do:
-```bash
-uv add --optional vf "custom-environment @ https://hub.primeintellect.ai/your-username/custom-environment/@latest/custom-environment-0.1.3-py2.py3-none-any.whl"
-```
-
-For quick API-based testing post-installation, do:
-```bash
-uv run vf-eval custom-environment # -h for config options; defaults to gpt-4.1-mini, 5 prompts, 3 rollouts each
-```
-
-For training, create `trainer`/`inference`/`orchestrator` config files following the aforementioned examples, then set `id = custom-environment` in the `[environment]` section of your `orchestrator` config (along with any desired Environment-level args in `[environment.args]`).
-
-### W&B
-
-For any serious run we recommend logging to W&B. Since it is disabled by default, you have to set up W&B. First, make sure that you are logged in.
-
-```bash
-uv run wandb login
-# Or set `export WANDB_API_KEY=...`
-```
-
-Both the trainer and orchestrator can log to W&B as separate runs using the `--monitor.wandb` subconfig. You can set the project (`--monitor.wandb.project`, defaults to `prime-rl`), run name (`--monitor.wandb.name`, defaults to `None` which will make W&B generate a name randomly), run ID (`--monitor.wandb.id`, defaults to `None`), the log directory (`--monitor.wandb.dir`, defaults to `logs`) and whether or not to run in offline mode (`--monitor.wandb.offline`, defaults to `False`). 
-
-First, start your inference server
-
-```bash
-uv run inference @ configs/reverse_text/infer.toml
-```
-
-Then, start the trainer and orchestrator with logging enabled.
-
-```bash
-CUDA_VISIBLE_DEVICES=1 uv run trainer @ configs/reverse_text/train.toml --monitor.wandb.project example-project --monitor.wandb.name trainer
-```
-
-```bash
-uv run orchestrator @ configs/reverse_text/orch.toml --monitor.wandb.project example-project --monitor.wandb.name orchestrator
-```
-
-Usually it will be more convenient to use the `rl` entrypoint. To setup W&B concisely, you can specify shared configs using the `--wandb` subconfig, e.g. the project (`--wandb.project`), run name (`--wandb.name`), directory (`--wandb.dir`) and offline mode (`--wandb.offline`). It will automatically share these configs to the trainer and orchestrator. For the run name, it will automatically suffix the specified name with `-trainer` and `-orchestrator` to clearly distinguish those runs.
-
-```bash
-uv run rl   \
-  --trainer @ configs/reverse_text/train.toml  \
-  --orchestrator @ configs/reverse_text/orch.toml \
-  --inference @ configs/reverse_text/infer.toml \
-  --wandb.project example-project \
-  --wandb.name example-run
-```
-
-We support logging samples (e.g. prompt, completion, reward, advantage for selected rollouts) and distributions (e.g. reward, advantage, entropy distributions) as W&B tables using the `monitor.wandb.log-extras` subconfig. On the orchestrator you can log activate logging samples (`--monitor.wandb.log-extras.samples`) and distributions (`--monitor.wandb.log-extras.samples`). On the trainer you can only log distributions (`--monitor.wandb.log-extras.distributions`). On both, you can specify the logging step interval using `--monitor.wandb.log-extras.interval`. To log all extras on trainer and orchestrator every 10 steps, 
-
-```bash
-uv run rl   \
-  --trainer @ configs/reverse_text/train.toml  \
-  --orchestrator @ configs/reverse_text/orch.toml \
-  --inference @ configs/reverse_text/infer.toml \
-  --wandb.project example-project \
-  --wandb.name example-run \
-  --trainer.monitor.wandb.log-extras.distributions \
-  --trainer.monitor.wandb.log-extras.interval 10 \
-  --orchestrator.monitor.wandb.log-extras.samples \
-  --orchestrator.monitor.wandb.log-extras.distributions \
-  --orchestrator.monitor.wandb.log-extras.interval 10
-```
-
-### Checkpointing
-
-Our codebase supports checkpointing. Because of the trainer/ orchestrator design, as well as the natural asynchrony checkpointing is non-standard.
-
-- Trainer (`src/prime_rl/trainer/ckpt.py`): Checkpoints FSDP model shard, optimizer state and progress (training step, total samples, total tokens)
-- Orchestrator (`src/prime_rl/orchestrator/ckpt.py`): Checkpoints orchestrator progress
-
-*NB: Each run with asynchrony level `async_level` and some checkpoint step `x`, requires weight checkpoints in the step range `[x-async_level, x]`. Currently we do not duplicate weight checkpoints into the `checkpoints` directory but simply keep them around in `weights`, by keeping the trainer from cleaning up weight checkpoints that are required for resuming training. This way, the orchestrator only needs to checkpoint its progress (read: step) to load the correct weights into the inference engine upon resuming.*
-
-The default checkpoint directory is `checkpoints` and each checkpoint step will live in a subdirectory enumerated by the step, i.e. `checkpoints/step_{step}`. The trainer checkpoint is called `trainer.pt` for single GPU workloads, else `trainer_{local_rank}.pt`. The orchestrator checkpoint is called `orchestrator.pt`. Thus, this is a typical directory structure:
-
-```bash
-checkpoints
-├── step_10
-│   ├── orchestrator.pt
-│   └── trainer.pt
-├── step_25
-│   ├── orchestrator.pt
-│   └── trainer.pt
-└── step_30
-    ├── orchestrator.pt
-    └── trainer.pt
-```
-
-Checkpointing is configured by the `CheckpointConfig`, with the config key `--ckpt`. One can specify the interval (`--ckpt.interval`, defaults to `50`), whether to save checkpoints asynchronoously  (`--ckpt.save-async`, defaults to `False`), and how many recent step checkpoints to keep on disk (`--ckpt.keep`, defaults to `None` which means no cleanup).
-
-By default, runs do no write checkpoints to save disk space. To checkpoint every 10 steps on our debug RL run, run the following command
-
-```bash
-CUDA_VISIBLE_DEVICES=1 uv run trainer @ configs/reverse_text/train.toml --ckpt.interval 10 
-```
-
-To resume a run use the `--ckpt.resume-step` flag. To resume from the checkpoint step 10 from the previous command, run the following command
-
-```bash
-CUDA_VISIBLE_DEVICES=1 uv run trainer @ configs/reverse_text/train.toml --ckpt.resume-step 10
-```
-
-Because we save progress information, resuming from a checkpoint is fully W&B compatible. By default, resuming from a checkpoint, will simply create a new run. To resume the same W&B run, you'd have to pass the same W&B run ID for both the trainer and the orchestrator, e.g.
-
-```bash
-CUDA_VISIBLE_DEVICES=1 uv run trainer @ configs/reverse_text/train.toml \
-  --monitor.wandb.project <project> \
-  --ckpt.resume-step 10 \
-  --monitor.wandb.id <trainer-run-id> \
-```
-
-You also need to restart the orchestrator from a checkpoint, the api is the same as the trainer, e.g.
-
-```bash
-uv run orchestrator @ configs/reverse_text/orch.toml \
-  --monitor.wandb.project <project> \
-  --ckpt.resume-step 10 \
-  --monitor.wandb.id <orchestrator-run-id>
-```
-
-If you started your run using `rl.py`, you can resume the same run by passing the same W&B run ID for both the trainer and the orchestrator, e.g.
-
-```bash
-uv run rl \
-  --trainer @ configs/reverse_text/train.toml \
-  --orchestrator @ configs/reverse_text/orch.toml \
-  --ckpt.resume-step 10 \
-  --trainer.monitor.wandb.id <trainer-run-id> \
-  --orchestrator.monitor.wandb.id <orchestrator-run-id> 
-```
-
-You don't need to restart the inference server if started manually, the orchestrator will automatically send the right checkpoint to the inference server when resuming.
-
-### HuggingFace Hub Integration
-
-Our codebase supports uploading trained models to HuggingFace Hub, including the ability to save consolidated (unsharded) optimizer states. This is particularly useful for:
-- Sharing trained models with the community
-- Continuing training from a checkpoint on different hardware
-- Full model reproducibility including optimizer states
-
-To enable HuggingFace Hub uploads, add the following to your configuration:
-
-```toml
-[hf]
-repo_id = "your-username/your-model-name"
-organization = "your-org"  # Optional
-private = true  # Optional, defaults to false
-optimizer_save_mode = "full"  # Optional, see below
-```
-
-#### Optimizer State Saving
-
-The `optimizer_save_mode` option controls how optimizer states are saved:
-- `"full"` (recommended): Uses FSDP's full state dict gathering to consolidate all sharded optimizer states
-- `"staged"`: Gathers optimizer states in chunks (useful for very large models that OOM with "full" mode)
-- `null` or omitted: Don't save optimizer states (default for backward compatibility)
-
-Example configuration with optimizer saving:
-
-```toml
-[hf]
-repo_id = "username/my-model-with-optimizer"
-private = true
-optimizer_save_mode = "full"
-```
-
-When enabled, the system will:
-1. Gather all sharded optimizer states from distributed ranks
-2. Save as `optimizer.pt` alongside model weights
-3. Upload to HuggingFace Hub at the end of training
-
-**Note**: Gathering optimizer states can be memory-intensive. If you encounter OOM errors with `"full"` mode, try `"staged"` mode or ensure sufficient memory is available on rank 0.
-
-### Benchmarking
-
-We provide a convenient way to benchmark the performance of the inference engine and trainer using the `--bench` flag. It will run each module in isolation for a few steps and log performance statistics to the console and, optionally, W&B.
-
-**Inference**
-
-To benchmark inference, first spin up the inference server with an experiment configuration
-
-```bash
-uv run inference @ configs/reverse_text/infer.toml
-```
-
-Then, start the orchestrator with the matching configuration file in benchmark mode
-
-```bash
-uv run orchestrator @ configs/reverse_text/orch.toml --bench
-```
-
-**Trainer**
-
-To benchmark the RL trainer, simply run the trainer against a fake data loader with batch certain specifications.
-
-```bash
-uv run trainer @ configs/reverse_text/train.toml --bench --data.fake.micro_batch_size 8 --data.fake.batch_size 128 --data.fake.seq_len 128
-```
-
-**RL**
-
-You can benchmark both the RL trainer and inference at the same time with the `rl.py` entrypoint. Note, that the benchmarking is still decoupled.
-
-```bash
-uv run rl   \
-  --trainer @ configs/reverse_text/train.toml  \
-  --orchestrator @ configs/reverse_text/orch.toml \
-  --inference @ configs/reverse_text/infer.toml \
-  --bench
-```
-
-**SFT**
-
-Benchmark the SFT trainer against `fixed` or `variable` length fake data by specifyin `--data.fake.type`
-
-```bash
-uv run sft --bench --data.fake.type fixed --data.micro-batch-size 8 --data.batch-size 8 --data.seq-len 128
-```
-
-=======
->>>>>>> 8cc31a63
 ### Tests
 
 Run the full test suite 
