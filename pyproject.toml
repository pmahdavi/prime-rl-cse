--- conflicted
+++ resolved
@@ -32,12 +32,9 @@
     "dion @ git+https://github.com/samsja/dion.git",
     "torchdata>=0.11.0",
     "accelerate>=1.10.1",
-<<<<<<< HEAD
     "huggingface-hub>=0.20.3",
-=======
     "torchtitan",
     "blobfile>=3.0.0",
->>>>>>> b5836f5e
 ]
 
 [project.scripts]
@@ -49,11 +46,7 @@
 eval = "prime_rl.eval.eval:main"
 
 [project.optional-dependencies]
-<<<<<<< HEAD
-flash-attn = ["flash-attn==2.5.9.post1"]
-=======
 flash-attn = ["flash-attn>=2.8.3"]
->>>>>>> b5836f5e
 flash-infer = ["flashinfer-python>=0.2.8rc1"]
 
 vf = [
